# Changelog

All notable changes to this project will be documented in this file.

The format is based on [Keep a Changelog](https://keepachangelog.com/en/1.0.0/),
and this project adheres to [Semantic Versioning](https://semver.org/spec/v2.0.0.html).

## [Unreleased]

### Added

### Changed

### Deprecated

### Removed

### Fixed

### Security

<<<<<<< HEAD
## @meteora-ag/dlmm [1.3.5] - PR #137

### Changed

- Add `ts-client` function `seedLiquidityByOperator`.
=======
## @meteora-ag/dlmm [1.3.5] - PR #136

### Fixed

- Fixed the `getBins` method to handle the corner case when no bin arrays created for the requested bin ids.
>>>>>>> add7f758

## @meteora-ag/dlmm [1.3.4] - PR #127

### Changed

- Use estimated compute unit instead of 1.4m compute unit for instructions.

## @meteora-ag/dlmm [1.3.3] - PR #133

### Changed

- Update parameters for `ts-client` function `seedLiquiditySingleBin`

## @meteora-ag/dlmm [1.3.2] - PR #134

### Changed

- Close wrap SOL ATA when SOL is swap in direction.

## lb_clmm [0.8.2] - PR #115

### Added

- Add a new endpoint `initialize_customizable_permissionless_lb_pair`, that allows pool creator to be able to create pool with input `active_id`, `bin_step`, `base_factor`, `activation_point` and `alpha-vault`

### Changed

- Add a new PairType `CustomizablePermissionless`, that is set by using the new endpoint above.

- Remove `whitelisted_wallet` and `lock_duration` in pool state.

- Remove `subjected_to_bootstrap_liquidity_locking` in position state.

- With PairType as `Permission` and `CustomizablePermissionless`, `token_y_mint` is always quote token (SOL/USDC). Users are able to deposit both quote token and base token before `activation_slot`, but those pools doesn't allow user to deposit quote token in active_bin before `activation_slot`. After `activation_slot`, that are free for everyone.

- `PairType::Permission` allows user to withdraw base token before `activation_slot`, but `PairType::CustomizablePermissionless` doesn't allow user to withdraw base token before `activation_slot`

- Refactoring on file structures

### Removed

- Remove endpoint `set_lock_release_point`
- Remove endpoint `update_whitelisted_address`

### Breaking Changes

- Endpoint `initialize_position_by_operator` requires a new field `lock_release_point`, to allow position liquidity locking for compatibility with old launch mechanism in permissioned lb pair

## @meteora-ag/dlmm [1.3.0] - PR #115

### Added

- Add `createCustomizablePermissionlessLbPair` to allow user to create launch pool with more flexible configuration.

### Removed

- Remove `updateWhitelistedWallet`

### Breaking Changes

- `createPermissionLbPair` removed `lockDuration`
- `initializePositionByOperator` added `lockReleasePoint`
- `seedLiquidity` removed `operator` and `feeOwner`

## cli [0.4.0] - PR #115

### Added

- Add `initialize_customizable_permission_lb_pair`

### Removed

- Remove `update_whitelisted_wallet`

## @meteora-ag/dlmm [1.2.4] - PR #119

### Fixed

- Refactor `getBins` to work with any bin ranges

## @meteora-ag/dlmm [1.2.3] - PR #112

### Fixed

- Fixed `addLiquidityByStrategy` incorrect array bin indices calculation

## @meteora-ag/dlmm [1.2.2] - PR #110

### Fixed

- Fixed `quoteCreatePosition` incorrect result if bin range too short

## @meteora-ag/dlmm [1.2.0] - PR #109

### Removed

- Removed `removeLiquiditySingleSide`

## @meteora-ag/dlmm [1.1.6] - PR #108

### Added

- new method `createEmptyPosition` allows to create an empty position with the corresponding bin arrays.

## @meteora-ag/dlmm [1.1.5] - PR #107

### Fixed

- fix `getPairPubkeyIfExists` return type

## @meteora-ag/dlmm [1.1.4] - PR #107

### Fixed

- `removeLiquiditySingleSide`. Add in unwrap sol in post instructions

## @meteora-ag/dlmm [1.1.2] - PR #104

### Fixed

- `isSwapDisabled` checked against wrong field

## @meteora-ag/dlmm [1.1.1] - PR #103

### Removed

- Removed `swapInitiator` parameter from `swapQuoteExactOut` and `swapQuote`.

### Added

- `isSwapDisabled` to check whether the pool allow swap

## @meteora-ag/dlmm [1.1.0] - PR #101

### Changed

- `swapQuoteExactOut` and `swapQuote` require an additional `swapInitiator` parameter. `swapInitiator` is the address of the user who will initiate the swap transaction.

## lb_clmm [0.8.0] - PR #96

### Added

- Pool supports 2 modes now defined by `activation_type`. If `activation_type == 0`, activation is calculated based on slot. If `activation_type == 1`, activation is calculated based on timestamp.

### Changed

- Pool state added a new field `activation_type`
- Rename `pool.activation_slot` to `pool.activation_point`
- Rename `pool.pre_activation_slot_duration` to `pool.pre_activation_duration`
- Rename `pool.lock_duration_in_slot` to `pool.lock_duration`
- Rename `position.lock_release_slot` to `position.lock_release_point`

### Breaking Changes

- The activation condition for all endpoints will by validated by slot or timestamp based on `activation_type` in pool state
- All program endpoints to modify permissioned pool will migrate parameters with post_fix `_slot` to `_point`
- Rename endpoint `set_activation_slot` to `set_activation_point`
- Rename endpoint `set_pre_activation_slot_duration` to `set_pre_activation_duration`
- Rename endpoint `set_lock_release_slot` to `set_lock_release_point`
- Endpoint `initialize_permission_lb_pair` requires a new field `activation_type` in input parameters

### Removed

- `update_fee_owner` endpoint is removed

## common [0.3.0] - PR #96

### Changed

- `quote_exact_out` and `quote_exact_in` throw error when pool is disabled, or not activated for swap yet.

### Breaking Changes

- `quote_exact_out` and `quote_exact_in` require a new field `current_slot` in input parameters

## cli [0.3.0] - PR #96

### Removed

- `update_fee_owner` command is removed

### Breaking Changes

- Rename command `set_activation_slot` to `set_activation_point`
- Rename command `set_pre_activation_slot_duration` to `set_pre_activation_duration`
- Command `initialize_permission_lb_pair` require new `activation_type` parameter

## @meteora-ag/dlmm [1.0.55] - PR #96

### Changed

- `swapQuoteExactOut` and `swapQuote` throw error when pool is disabled, or not activated for swap yet.

### Breaking Changes

- Renamed `setActivationSlot` to `setActivationPoint`
- `createPermissionLbPair` require new `ActivationType` parameter

## @mercurial-finance/dynamic-amm-sdk [1.0.54] - PR #99

### Fixed

- `getAmountOutWithdrawSingleSide`. Ensured the correct withdrawal amount is returned

## @meteora-ag/dlmm [1.0.53] - PR #98

### Added

- `removeLiquiditySingleSide`. Withdraw only 1 token in the pair for the position
- `getWithdrawSingleSideAmount`. Calculates the total single-sided withdrawable amount

## @meteora-ag/dlmm [1.0.52] - PR #90

### Added

- extra field (`endPrice`) in swapQuote

## @meteora-ag/dlmm [1.0.51] - PR #94

### Added

- `getBinArraysRequiredByPositionRange`. Retrieves the bin arrays required to initialize multiple positions in continuous range.
- `initializeBinArrays`. Initializes bin arrays for the given bin array indexes if it wasn't initialized.

## @meteora-ag/dlmm [1.0.50] - PR #91

### Changed

- Support partial fill in `swapQuote` function

## @meteora-ag/dlmm [1.0.49] - PR #88

### Improvement

- Improve the `claimAllRewards` method with a more distinct filtering for claiming non empty swap fees and lm rewards per each kind.
- Filter positions with non zero LM rewards in the `claimAllLMRewards` method.
- Filter positions with non zero swap fees in the `claimAllSwapFee` method.

## @meteora-ag/dlmm [1.0.48] - PR #87

### Improvement

- Exclude positions without any fees and/or rewards from reward claims in the `claimAllRewards` method.

## @meteora-ag/dlmm [1.0.46] - PR #84

### Added

- `swapQuoteExactOut` for swap quote of program endpoint `swap_exact_out`.
- `swapExactOut` to create transaction to swap using program endpoint `swap_exact_out`.
- `swapWithPriceImpact` to create transaction to swap using program endpoint `swap_with_price_impact`.

### Breaking

- Renamed `swapQuoteAtBin` function to `swapExactInQuoteAtBin`

## lb_clmm [0.7.0] - PR #84

### Added

- Program endpoint `swap_exact_out`. It will consume the in amount until the exact out amount reached.
- Program endpoint `swap_with_price_impact`. Similar to minimum amount out (slippage), but in price impact form.

## common [0.1.1] - PR #84

### Added

- `quote_exact_out` for swap quote of program endpoint `swap_exact_out`.

### Breaking

- Renamed return type of `swap_exact_in` function, `SwapQuote` to `SwapExactInQuote`

## @meteora-ag/dlmm [1.0.45] - PR #76

### Improvement

- improve `getAllLbPairPositionsByUser` on some promise to run in parallel

## @meteora-ag/dlmm [1.0.45] - PR #76

### Fixed

- fix `addLiquidityByStrategy` not working when active bin is not within the liquidity

## commons [0.1.0] - PR #80

### Added

- Swap exact in quote

## @meteora-ag/dlmm [1.0.44] - PR #81

### Added

- `getEmissionRate` should not return ended reward, which can be read from `rewardDurationEnd`

## @meteora-ag/dlmm [1.0.43] - PR #76

### Changed

- update static function to support param program id

## lb_clmm [0.6.1] - PR #79

### Added

- Staging program id

## @meteora-ag/dlmm [1.0.42] - PR #78

### Fixed

- `swapQuote` not working on pool with bitmap extension when in token is tokenX

## @meteora-ag/dlmm [1.0.41] - PR #77

### Fixed

- `swapQuote` not working on pool with bitmap extension

## @meteora-ag/dlmm [1.0.40] - PR #74

### Added

- `getMaxPriceInBinArrays` to get the max price of a bin that has liquidity

## lb_clmm [0.6.0] - PR #75

### Added

- Introduces `pre_activation_swap_address` and pre_activation_slot_duration
  `pre_activation_slot_duration` fields.

### Removed

- `swap_cap_amount` and `swap_cap_deactivate_slot` fields.

### Breaking

- Reduced whitelisted_wallet from the size of 2 to 1. This break the `update_whitelisted_wallet` endpoint.

## @meteora-ag/dlmm [1.0.38] - PR #71

### Added

- `getTokensMintFromPoolAddress` helper function to get tokenX mint & tokenY mint from lb pair address

## @meteora-ag/dlmm [1.0.37] - PR #68

### Added

- `initializePositionByOperator` function allow operator to initialize positio for other user

### Fixed

- `withdrawLiquidity` error when close position due to rent receiver must be position owner

## @meteora-ag/dlmm [1.0.36] - PR #68

### Added

- `getPairPubkeyIfExists` function to get the public key of existing pool address, if the pool doesn't exists return null

## @meteora-ag/dlmm [1.0.35] - PR #59

### Added

- Support liquidity seeding for launch pool (permission pair) based on https://ilm.jup.ag/

### Fixed

- `findSwappableMinMaxBinId` returned invalid min/max bin id under some edge case
- `derivePosition` using invalid seed

## lb_clmm [0.5.2] - PR #59

### Added

- Add deposit single sided with exact amount endpoint

## lb_clmm [0.5.1] - PR #49

### Features

- Support creation of permissionless pair with same binstep but a different fee tier.

### Deprecated

- `derive_lb_pair_pda` no longer in use. Use `derive_lb_pair_pda2` for new pair PDA.
- `derive_preset_parameter_pda` no longer in use. Use `derive_preset_parameter_pda2` for new pair PDA.

### Breaking

- Initialization of `LbPair` PDA require `base_factor` as the fourth seed now. This break `InitializeLbPair` account context.
- Initialization of `PresetParameter` PDA require `base_factor` as the third seed now. This break `InitializePresetParameter` account context.

## @meteora-ag/dlmm [1.0.34] - PR #49

### Features

- Support creation of permissionless pair with same binstep, different fee tier.

### Deprecated

- `deriveLbPair` no longer in use. Use `deriveLbPair2` for new pair PDA.
- `derivePresetParameter` no longer in use. Use `derivePresetParameter2` for new preset parameter PDA.

## @mercurial-finance/dynamic-amm-sdk [1.0.33] - PR #67

### Fixed

- Fix position liquidity withdraw to position owner, instead of customized fee owner

## @mercurial-finance/dynamic-amm-sdk [1.0.32] - PR #58

### Added

- A new function to sync outdated pool to nearest market price bin

## @mercurial-finance/dlmm-sdk [1.0.30] - PR #65

- Fix create permission lb pair browser compatibility

## @mercurial-finance/dlmm-sdk [1.0.29] - PR #59

## Fixed

- Fix position quotation calculation for bin array creation.

## @mercurial-finance/dlmm-sdk [1.0.27] - PR #57

### Fixed

- Fix position quotation calculation for position count.<|MERGE_RESOLUTION|>--- conflicted
+++ resolved
@@ -19,19 +19,18 @@
 
 ### Security
 
-<<<<<<< HEAD
-## @meteora-ag/dlmm [1.3.5] - PR #137
+## @meteora-ag/dlmm [1.3.6] - PR #137
 
 ### Changed
 
 - Add `ts-client` function `seedLiquidityByOperator`.
-=======
+
 ## @meteora-ag/dlmm [1.3.5] - PR #136
 
 ### Fixed
 
 - Fixed the `getBins` method to handle the corner case when no bin arrays created for the requested bin ids.
->>>>>>> add7f758
+
 
 ## @meteora-ag/dlmm [1.3.4] - PR #127
 
